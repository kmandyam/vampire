# pylint: disable=invalid-name,protected-access
import logging
import os
import pathlib
import shutil
import tempfile
from unittest import TestCase
<<<<<<< HEAD
from overrides import overrides
=======
import copy
from typing import Any, Dict, Set, Union, Iterable

from numpy.testing import assert_allclose
import torch

from allennlp.commands.train import train_model_from_file
from allennlp.common import Params
from allennlp.common.testing.test_case import AllenNlpTestCase
from allennlp.data import DataIterator, DatasetReader, Vocabulary
from allennlp.data.dataset import Batch
from allennlp.models import Model, load_archive
from allennlp.common.util import prepare_environment
>>>>>>> 4872178b
from allennlp.common.checks import log_pytorch_version_info
import copy
from typing import Any, Dict, Set, Union, Iterable

from numpy.testing import assert_allclose
import torch

from allennlp.commands.train import train_model_from_file
from allennlp.common import Params
from allennlp.common.testing.test_case import AllenNlpTestCase
from allennlp.data import DataIterator, DatasetReader, Vocabulary
from allennlp.data.dataset import Batch
from allennlp.models import Model, load_archive
from allennlp.common.util import prepare_environment

TEST_DIR = tempfile.mkdtemp(prefix="vae_tests")


class VAETestCase(AllenNlpTestCase):  # pylint: disable=too-many-public-methods
    """
    A custom subclass of :class:`~unittest.TestCase` that disables some of the
    more verbose AllenNLP logging and that creates and destroys a temp directory
    as a test fixture.
    """
    PROJECT_ROOT = (pathlib.Path(__file__).parent / ".." / ".." / "..").resolve()  # pylint: disable=no-member
    MODULE_ROOT = PROJECT_ROOT / "vae"
    TOOLS_ROOT = MODULE_ROOT / "tools"
    TESTS_ROOT = MODULE_ROOT / "tests"
    FIXTURES_ROOT = TESTS_ROOT / "fixtures"

    def setUp(self):
        logging.basicConfig(format='%(asctime)s - %(levelname)s - %(name)s - %(message)s',
                            level=logging.DEBUG)
        # Disabling some of the more verbose logging statements that typically aren't very helpful
        # in tests.
        logging.getLogger('allennlp.common.params').disabled = True
        logging.getLogger('allennlp.nn.initializers').disabled = True
        logging.getLogger('allennlp.modules.token_embedders.embedding').setLevel(logging.INFO)
        logging.getLogger('urllib3.connectionpool').disabled = True
        log_pytorch_version_info()

        self.TEST_DIR = pathlib.Path(TEST_DIR)

        os.makedirs(self.TEST_DIR, exist_ok=True)

    def set_up_model(self, param_file, dataset_file):
        # pylint: disable=attribute-defined-outside-init
        self.param_file = param_file
        params = Params.from_file(self.param_file)

        reader = DatasetReader.from_params(params['dataset_reader'])
        # The dataset reader might be lazy, but a lazy list here breaks some of our tests.
        instances = list(reader.read(str(dataset_file)))
        # Use parameters for vocabulary if they are present in the config file, so that choices like
        # "non_padded_namespaces", "min_count" etc. can be set if needed.
        if 'vocabulary' in params:
            vocab_params = params['vocabulary']
            vocab = Vocabulary.from_params(params=vocab_params, instances=instances)
        else:
            vocab = Vocabulary.from_instances(instances)
        self.vocab = vocab
        self.instances = instances
        self.model = Model.from_params(vocab=self.vocab, params=params['model'])

        # TODO(joelgrus) get rid of these
        # (a lot of the model tests use them, so they'll have to be changed)
        self.dataset = Batch(self.instances)
        self.dataset.index_instances(self.vocab)

    def ensure_model_can_train_save_and_load(self,
                                             param_file: str,
                                             tolerance: float = 1e-4,
                                             cuda_device: int = -1,
                                             gradients_to_ignore: Set[str] = None,
                                             overrides: str = ""):
        """
        Parameters
        ----------
        param_file : ``str``
            Path to a training configuration file that we will use to train the model for this
            test.
        tolerance : ``float``, optional (default=1e-4)
            When comparing model predictions between the originally-trained model and the model
            after saving and loading, we will use this tolerance value (passed as ``rtol`` to
            ``numpy.testing.assert_allclose``).
        cuda_device : ``int``, optional (default=-1)
            The device to run the test on.
        gradients_to_ignore : ``Set[str]``, optional (default=None)
            This test runs a gradient check to make sure that we're actually computing gradients
            for all of the parameters in the model.  If you really want to ignore certain
            parameters when doing that check, you can pass their names here.  This is not
            recommended unless you're `really` sure you don't need to have non-zero gradients for
            those parameters (e.g., some of the beam search / state machine models have
            infrequently-used parameters that are hard to force the model to use in a small test).
        overrides : ``str``, optional (default = "")
            A JSON string that we will use to override values in the input parameter file.
        """
        save_dir = self.TEST_DIR / "save_and_load_test"
        archive_file = save_dir / "model.tar.gz"
        model = train_model_from_file(param_file, save_dir, overrides=overrides)
        loaded_model = load_archive(archive_file, cuda_device=cuda_device).model
        state_keys = model.state_dict().keys()
        loaded_state_keys = loaded_model.state_dict().keys()
        assert state_keys == loaded_state_keys
        # First we make sure that the state dict (the parameters) are the same for both models.
        for key in state_keys:
            assert_allclose(model.state_dict()[key].cpu().numpy(),
                            loaded_model.state_dict()[key].cpu().numpy(),
                            err_msg=key)
        params = Params.from_file(param_file)

        # Need to duplicate params because DatasetReader.from_params will consume.
        reader_params = params['dataset_reader']
        reader_params2 = Params(copy.deepcopy(reader_params.as_dict()))

        reader = DatasetReader.from_params(reader_params)
        reader2 = DatasetReader.from_params(reader_params2)

        # Need to duplicate params because Iterator.from_params will consume.
        iterator_params = params['iterator']
        iterator_params2 = Params(copy.deepcopy(iterator_params.as_dict()))

        iterator = DataIterator.from_params(iterator_params)
        iterator2 = DataIterator.from_params(iterator_params2)

        # We'll check that even if we index the dataset with each model separately, we still get
        # the same result out.
        seed_params = Params({"random_seed": 5, "numpy_seed": 5, "pytorch_seed": 5})
        prepare_environment(seed_params)
        model_dataset = reader.read(params['validation_data_path'])
        iterator.index_with(model.vocab)
        model_batch = next(iterator(model_dataset, shuffle=False))

        seed_params = Params({"random_seed": 5, "numpy_seed": 5, "pytorch_seed": 5})
        prepare_environment(seed_params)
        loaded_dataset = reader2.read(params['validation_data_path'])
        iterator2.index_with(loaded_model.vocab)
        loaded_batch = next(iterator2(loaded_dataset, shuffle=False))

        # Check gradients are None for non-trainable parameters and check that
        # trainable parameters receive some gradient if they are trainable.
        self.check_model_computes_gradients_correctly(model, model_batch, gradients_to_ignore)

        # The datasets themselves should be identical.
        assert model_batch.keys() == loaded_batch.keys()
        # import pdb; pdb.set_trace()
        for key in model_batch.keys():
            self.assert_fields_equal(model_batch[key], loaded_batch[key], key, 1e-6)

        # Set eval mode, to turn off things like dropout, then get predictions.
        model.eval()
        loaded_model.eval()
        # Models with stateful RNNs need their states reset to have consistent
        # behavior after loading.
        for model_ in [model, loaded_model]:
            for module in model_.modules():
                if hasattr(module, 'stateful') and module.stateful:
                    module.reset_states()
        model_predictions = model(**model_batch)
        loaded_model_predictions = loaded_model(**loaded_batch)

        # Check loaded model's loss exists and we can compute gradients, for continuing training.
        loaded_model_loss = loaded_model_predictions["loss"]
        assert loaded_model_loss is not None
        loaded_model_loss.backward()

        # Both outputs should have the same keys and the values for these keys should be close.
        for key in model_predictions.keys():
            self.assert_fields_equal(model_predictions[key],
                                     loaded_model_predictions[key],
                                     name=key,
                                     tolerance=tolerance)

        return model, loaded_model

    def assert_fields_equal(self, field1, field2, name: str, tolerance: float = 1e-6) -> None:
        if isinstance(field1, torch.Tensor):
            assert_allclose(field1.detach().cpu().numpy(),
                            field2.detach().cpu().numpy(),
                            rtol=tolerance,
                            err_msg=name)
        elif isinstance(field1, dict):
            assert field1.keys() == field2.keys()
            for key in field1:
                self.assert_fields_equal(field1[key],
                                         field2[key],
                                         tolerance=tolerance,
                                         name=name + '.' + str(key))
        elif isinstance(field1, (list, tuple)):
            assert len(field1) == len(field2)
            for i, (subfield1, subfield2) in enumerate(zip(field1, field2)):
                self.assert_fields_equal(subfield1,
                                         subfield2,
                                         tolerance=tolerance,
                                         name=name + f"[{i}]")
        elif isinstance(field1, (float, int)):
            assert_allclose([field1], [field2], rtol=tolerance, err_msg=name)
        else:
            if field1 != field2:
                for key in field1.__dict__:
                    print(key, getattr(field1, key) == getattr(field2, key))
            assert field1 == field2, f"{name}, {type(field1)}, {type(field2)}"

    @staticmethod
    def check_model_computes_gradients_correctly(model: Model,
                                                 model_batch: Dict[str, Union[Any, Dict[str, Any]]],
                                                 params_to_ignore: Set[str] = None):
        print("Checking gradients")
        model.zero_grad()
        result = model(**model_batch)
        result["loss"].backward()
        has_zero_or_none_grads = {}
        for name, parameter in model.named_parameters():
            zeros = torch.zeros(parameter.size())
            if params_to_ignore and name in params_to_ignore:
                continue
            if parameter.requires_grad:

                if parameter.grad is None:
                    has_zero_or_none_grads[name] = "No gradient computed (i.e parameter.grad is None)"

                elif parameter.grad.is_sparse or parameter.grad.data.is_sparse:
                    pass

                # Some parameters will only be partially updated,
                # like embeddings, so we just check that any gradient is non-zero.
                elif (parameter.grad.cpu() == zeros).all():
                    has_zero_or_none_grads[name] = f"zeros with shape ({tuple(parameter.grad.size())})"
            else:
                assert parameter.grad is None

        if has_zero_or_none_grads:
            for name, grad in has_zero_or_none_grads.items():
                print(f"Parameter: {name} had incorrect gradient: {grad}")
            raise Exception("Incorrect gradients found. See stdout for more info.")

    def ensure_batch_predictions_are_consistent(
            self,
            keys_to_ignore: Iterable[str] = ()):
        """
        Ensures that the model performs the same on a batch of instances as on individual instances.
        Ignores metrics matching the regexp .*loss.* and those specified explicitly.

        Parameters
        ----------
        keys_to_ignore : ``Iterable[str]``, optional (default=())
            Names of metrics that should not be taken into account, e.g. "batch_weight".
        """
        self.model.eval()
        single_predictions = []
        for i, instance in enumerate(self.instances):
            dataset = Batch([instance])
            tensors = dataset.as_tensor_dict(dataset.get_padding_lengths())
            result = self.model(**tensors)
            single_predictions.append(result)
        full_dataset = Batch(self.instances)
        batch_tensors = full_dataset.as_tensor_dict(full_dataset.get_padding_lengths())
        batch_predictions = self.model(**batch_tensors)
        for i, instance_predictions in enumerate(single_predictions):
            for key, single_predicted in instance_predictions.items():
                tolerance = 1e-6
                if 'loss' in key:
                    # Loss is particularly unstable; we'll just be satisfied if everything else is
                    # close.
                    continue
                if key in keys_to_ignore:
                    continue
                single_predicted = single_predicted[0]
                batch_predicted = batch_predictions[key][i]
                if isinstance(single_predicted, torch.Tensor):
                    if single_predicted.size() != batch_predicted.size():
                        slices = tuple(slice(0, size) for size in single_predicted.size())
                        batch_predicted = batch_predicted[slices]
                    assert_allclose(single_predicted.data.numpy(),
                                    batch_predicted.data.numpy(),
                                    atol=tolerance,
                                    err_msg=key)
                else:
                    assert single_predicted == batch_predicted, key

    def tearDown(self):
        shutil.rmtree(self.TEST_DIR)<|MERGE_RESOLUTION|>--- conflicted
+++ resolved
@@ -5,9 +5,6 @@
 import shutil
 import tempfile
 from unittest import TestCase
-<<<<<<< HEAD
-from overrides import overrides
-=======
 import copy
 from typing import Any, Dict, Set, Union, Iterable
 
@@ -21,7 +18,6 @@
 from allennlp.data.dataset import Batch
 from allennlp.models import Model, load_archive
 from allennlp.common.util import prepare_environment
->>>>>>> 4872178b
 from allennlp.common.checks import log_pytorch_version_info
 import copy
 from typing import Any, Dict, Set, Union, Iterable
